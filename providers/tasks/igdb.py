--- conflicted
+++ resolved
@@ -194,10 +194,6 @@
     for game in games:
         # Generate a new slug
         igdb_slug = slugify(game.name.replace("'", "-"))
-<<<<<<< HEAD
-=======
-
->>>>>>> f040351d
         # Check the presence of an IGDB game
         try:
             igdb_game = Game.objects.get(provider_games__provider__name="igdb", slug=igdb_slug)
